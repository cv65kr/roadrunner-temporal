--- conflicted
+++ resolved
@@ -1,10 +1,7 @@
-<<<<<<< HEAD
+# Application configuration
 rpc:
   listen: tcp://127.0.0.1:6001
 
-=======
-# Application configuration
->>>>>>> fff2b056
 app:
   command: "php app/app.php"
   env:
